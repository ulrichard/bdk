[package]
name = "bdk"
version = "0.4.1-dev"
edition = "2018"
authors = ["Alekos Filini <alekos.filini@gmail.com>", "Riccardo Casatta <riccardo@casatta.it>"]
homepage = "https://bitcoindevkit.org"
repository = "https://github.com/bitcoindevkit/bdk"
documentation = "https://docs.rs/bdk"
description = "A modern, lightweight, descriptor-based wallet library"
keywords = ["bitcoin", "wallet", "descriptor", "psbt"]
readme = "README.md"
license = "MIT"

[dependencies]
bdk-macros = "^0.3"
log = "^0.4"
<<<<<<< HEAD
miniscript = "4.0"
bitcoin = { version = "^0.25.2", features = ["use-serde"] }
bitcoin_hashes = "^0.9"
=======
miniscript = "5.1"
bitcoin = { version = "^0.26", features = ["use-serde"] }
>>>>>>> 4ad0f54c
serde = { version = "^1.0", features = ["derive"] }
serde_json = { version = "^1.0" }
rand = "^0.7"
base64 = "^0.11"
bitcoinconsensus = "0.19.0-2"

# Optional dependencies
sled = { version = "0.34", optional = true }
electrum-client = { version = "0.6", optional = true }
reqwest = { version = "0.11", optional = true, features = ["json"] }
futures = { version = "0.3", optional = true }
<<<<<<< HEAD
clap = { version = "2.33", optional = true }
#base64 = { version = "^0.11", optional = true }
async-trait = { version = "0.1", optional = true }
rocksdb = { version = "0.14", optional = true }
# pin cc version to 1.0.62 because 1.0.63 break rocksdb build
# pin cc version to 1.0.41 as used by bitcoinsensus
cc = { version = "=1.0.41", optional = true }
=======
async-trait = { version = "0.1", optional = true }
rocksdb = { version = "0.14", optional = true }
cc = { version = ">=1.0.64", optional = true }
>>>>>>> 4ad0f54c
socks = { version = "0.3", optional = true }
lazy_static = { version = "1.4", optional = true }
tiny-bip39 = { version = "^0.8", optional = true }

# Platform-specific dependencies
[target.'cfg(not(target_arch = "wasm32"))'.dependencies]
tokio = { version = "1", features = ["rt"] }

[target.'cfg(target_arch = "wasm32")'.dependencies]
async-trait = "0.1"
js-sys = "0.3"
rand = { version = "^0.7", features = ["wasm-bindgen"] }

[features]
minimal = []
compiler = ["miniscript/compiler"]
default = ["key-value-db", "electrum"]
electrum = ["electrum-client"]
esplora = ["reqwest", "futures"]
compact_filters = ["rocksdb", "socks", "lazy_static", "cc"]
key-value-db = ["sled"]
<<<<<<< HEAD
#cli-utils = ["clap", "base64"]
cli-utils = ["clap"]
=======
>>>>>>> 4ad0f54c
async-interface = ["async-trait"]
all-keys = ["keys-bip39"]
keys-bip39 = ["tiny-bip39"]

# Debug/Test features
debug-proc-macros = ["bdk-macros/debug", "bdk-testutils-macros/debug"]
test-electrum = ["electrum"]
test-md-docs = ["electrum"]

[dev-dependencies]
bdk-testutils = { path = "./testutils"}
bdk-testutils-macros = { path = "./testutils-macros"}
serial_test = "0.4"
lazy_static = "1.4"
env_logger = "0.7"
<<<<<<< HEAD
rstest = "0.6.4"
tiny-bip39 = "^0.7"
=======
base64 = "^0.11"
clap = "2.33"
>>>>>>> 4ad0f54c

[[example]]
name = "address_validator"
[[example]]
name = "compact_filters_balance"
required-features = ["compact_filters"]

[[example]]
name = "miniscriptc"
path = "examples/compiler.rs"
required-features = ["compiler"]

[workspace]
members = ["macros", "testutils", "testutils-macros"]

# Generate docs with nightly to add the "features required" badge
# https://stackoverflow.com/questions/61417452/how-to-get-a-feature-requirement-tag-in-the-documentation-generated-by-cargo-do
[package.metadata.docs.rs]
features = ["compiler", "electrum", "esplora", "compact_filters", "key-value-db", "all-keys"]
# defines the configuration attribute `docsrs`
rustdoc-args = ["--cfg", "docsrs"]<|MERGE_RESOLUTION|>--- conflicted
+++ resolved
@@ -14,38 +14,27 @@
 [dependencies]
 bdk-macros = "^0.3"
 log = "^0.4"
-<<<<<<< HEAD
-miniscript = "4.0"
-bitcoin = { version = "^0.25.2", features = ["use-serde"] }
-bitcoin_hashes = "^0.9"
-=======
 miniscript = "5.1"
 bitcoin = { version = "^0.26", features = ["use-serde"] }
->>>>>>> 4ad0f54c
+bitcoin_hashes = "^0.9"
 serde = { version = "^1.0", features = ["derive"] }
 serde_json = { version = "^1.0" }
 rand = "^0.7"
 base64 = "^0.11"
-bitcoinconsensus = "0.19.0-2"
+bitcoinconsensus = "0.17.1"
 
 # Optional dependencies
 sled = { version = "0.34", optional = true }
 electrum-client = { version = "0.6", optional = true }
 reqwest = { version = "0.11", optional = true, features = ["json"] }
 futures = { version = "0.3", optional = true }
-<<<<<<< HEAD
 clap = { version = "2.33", optional = true }
-#base64 = { version = "^0.11", optional = true }
 async-trait = { version = "0.1", optional = true }
 rocksdb = { version = "0.14", optional = true }
+# pin cc version to 1.0.41 as used by bitcoinsensus
+#cc = { version = "=1.0.41", optional = true }
 # pin cc version to 1.0.62 because 1.0.63 break rocksdb build
-# pin cc version to 1.0.41 as used by bitcoinsensus
-cc = { version = "=1.0.41", optional = true }
-=======
-async-trait = { version = "0.1", optional = true }
-rocksdb = { version = "0.14", optional = true }
 cc = { version = ">=1.0.64", optional = true }
->>>>>>> 4ad0f54c
 socks = { version = "0.3", optional = true }
 lazy_static = { version = "1.4", optional = true }
 tiny-bip39 = { version = "^0.8", optional = true }
@@ -67,11 +56,7 @@
 esplora = ["reqwest", "futures"]
 compact_filters = ["rocksdb", "socks", "lazy_static", "cc"]
 key-value-db = ["sled"]
-<<<<<<< HEAD
-#cli-utils = ["clap", "base64"]
 cli-utils = ["clap"]
-=======
->>>>>>> 4ad0f54c
 async-interface = ["async-trait"]
 all-keys = ["keys-bip39"]
 keys-bip39 = ["tiny-bip39"]
@@ -87,13 +72,8 @@
 serial_test = "0.4"
 lazy_static = "1.4"
 env_logger = "0.7"
-<<<<<<< HEAD
 rstest = "0.6.4"
 tiny-bip39 = "^0.7"
-=======
-base64 = "^0.11"
-clap = "2.33"
->>>>>>> 4ad0f54c
 
 [[example]]
 name = "address_validator"
