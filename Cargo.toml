[package]
name = "bdk"
version = "0.1.0"
edition = "2018"
authors = ["Alekos Filini <alekos.filini@gmail.com>", "Riccardo Casatta <riccardo@casatta.it>"]

[dependencies]
bdk-macros = { version = "0.1.0-beta.1", path = "./macros" }
log = "^0.4"
bitcoin = { version = "0.25", features = ["use-serde"] }
<<<<<<< HEAD
bitcoin_hashes = "^0.9"
miniscript = { git = "https://github.com/MagicalBitcoin/rust-miniscript", rev = "dfc53201aa5796b6bf3b5a40581d192abaa84133" }
=======
miniscript = { git = "https://github.com/rust-bitcoin/rust-miniscript.git", rev = "ca60da2" }
>>>>>>> fc3b6ad0
serde = { version = "^1.0", features = ["derive"] }
serde_json = { version = "^1.0" }
rand = "^0.7"
base64 = "^0.11"
bitcoinconsensus = "0.19.0-2"

# Optional dependencies
sled = { version = "0.34", optional = true }
electrum-client = { version = "0.3.0-beta.1", optional = true }
reqwest = { version = "0.10", optional = true, features = ["json"] }
futures = { version = "0.3", optional = true }
clap = { version = "2.33", optional = true }
#base64 = { version = "^0.11", optional = true }
async-trait = { version = "0.1", optional = true }
rocksdb = { version = "0.14", optional = true }
# pin cc version to 1.0.62 because 1.0.63 break rocksdb build
cc = { version = "=1.0.62", optional = true }
socks = { version = "0.3", optional = true }
lazy_static = { version = "1.4", optional = true }
tiny-bip39 = { version = "^0.7", optional = true }

# Platform-specific dependencies
[target.'cfg(not(target_arch = "wasm32"))'.dependencies]
tokio = { version = "0.2", features = ["rt-core"] }

[target.'cfg(target_arch = "wasm32")'.dependencies]
async-trait = "0.1"
js-sys = "0.3"
rand = { version = "^0.7", features = ["wasm-bindgen"] }

[features]
minimal = []
compiler = ["clap", "miniscript/compiler"]
default = ["key-value-db", "electrum"]
electrum = ["electrum-client"]
esplora = ["reqwest", "futures"]
compact_filters = ["rocksdb", "socks", "lazy_static", "cc"]
key-value-db = ["sled"]
#cli-utils = ["clap", "base64"]
cli-utils = ["clap"]
async-interface = ["async-trait"]
all-keys = ["keys-bip39"]
keys-bip39 = ["tiny-bip39"]

# Debug/Test features
debug-proc-macros = ["bdk-macros/debug", "bdk-testutils-macros/debug"]
test-electrum = ["electrum"]
test-md-docs = ["electrum"]

[dev-dependencies]
bdk-testutils = { version = "0.1.0-beta.1", path = "./testutils" }
bdk-testutils-macros = { version = "0.1.0-beta.1", path = "./testutils-macros" }
serial_test = "0.4"
lazy_static = "1.4"
rustyline = "6.0"
dirs = "2.0"
env_logger = "0.7"
rstest = "0.6.4"
tiny-bip39 = "^0.7"

[[example]]
name = "repl"
required-features = ["cli-utils", "esplora"]
[[example]]
name = "parse_descriptor"
[[example]]
name = "address_validator"

[[example]]
name = "miniscriptc"
path = "examples/compiler.rs"
required-features = ["compiler"]

[workspace]
members = ["macros", "testutils", "testutils-macros"]

# Generate docs with nightly to add the "features required" badge
# https://stackoverflow.com/questions/61417452/how-to-get-a-feature-requirement-tag-in-the-documentation-generated-by-cargo-do
[package.metadata.docs.rs]
features = ["compiler", "electrum", "esplora", "compact_filters", "key-value-db", "all-keys"]
# defines the configuration attribute `docsrs`
rustdoc-args = ["--cfg", "docsrs"]<|MERGE_RESOLUTION|>--- conflicted
+++ resolved
@@ -8,12 +8,8 @@
 bdk-macros = { version = "0.1.0-beta.1", path = "./macros" }
 log = "^0.4"
 bitcoin = { version = "0.25", features = ["use-serde"] }
-<<<<<<< HEAD
 bitcoin_hashes = "^0.9"
-miniscript = { git = "https://github.com/MagicalBitcoin/rust-miniscript", rev = "dfc53201aa5796b6bf3b5a40581d192abaa84133" }
-=======
 miniscript = { git = "https://github.com/rust-bitcoin/rust-miniscript.git", rev = "ca60da2" }
->>>>>>> fc3b6ad0
 serde = { version = "^1.0", features = ["derive"] }
 serde_json = { version = "^1.0" }
 rand = "^0.7"
@@ -30,7 +26,8 @@
 async-trait = { version = "0.1", optional = true }
 rocksdb = { version = "0.14", optional = true }
 # pin cc version to 1.0.62 because 1.0.63 break rocksdb build
-cc = { version = "=1.0.62", optional = true }
+# pin cc version to 1.0.41 as used by bitcoinsensus
+cc = { version = "=1.0.41", optional = true }
 socks = { version = "0.3", optional = true }
 lazy_static = { version = "1.4", optional = true }
 tiny-bip39 = { version = "^0.7", optional = true }
