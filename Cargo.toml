[package]
name = "bdk"
version = "0.1.0"
edition = "2018"
authors = ["Alekos Filini <alekos.filini@gmail.com>", "Riccardo Casatta <riccardo@casatta.it>"]

[dependencies]
bdk-macros = { version = "0.1.0-beta.1", path = "./macros" }
log = "^0.4"
<<<<<<< HEAD
bitcoin = { version = "0.25", features = ["use-serde"] }
bitcoin_hashes = "^0.9"
=======
>>>>>>> acc0ae14
miniscript = { git = "https://github.com/rust-bitcoin/rust-miniscript.git", rev = "ca60da2" }
bitcoin = { version = "^0.25.2", features = ["use-serde"] }
serde = { version = "^1.0", features = ["derive"] }
serde_json = { version = "^1.0" }
rand = "^0.7"
base64 = "^0.11"
bitcoinconsensus = "0.19.0-2"

# Optional dependencies
sled = { version = "0.34", optional = true }
electrum-client = { version = "0.3.0-beta.1", optional = true }
reqwest = { version = "0.10", optional = true, features = ["json"] }
futures = { version = "0.3", optional = true }
clap = { version = "2.33", optional = true }
#base64 = { version = "^0.11", optional = true }
async-trait = { version = "0.1", optional = true }
rocksdb = { version = "0.14", optional = true }
# pin cc version to 1.0.62 because 1.0.63 break rocksdb build
# pin cc version to 1.0.41 as used by bitcoinsensus
cc = { version = "=1.0.41", optional = true }
socks = { version = "0.3", optional = true }
lazy_static = { version = "1.4", optional = true }
tiny-bip39 = { version = "^0.7", optional = true }

# Platform-specific dependencies
[target.'cfg(not(target_arch = "wasm32"))'.dependencies]
tokio = { version = "0.2", features = ["rt-core"] }

[target.'cfg(target_arch = "wasm32")'.dependencies]
async-trait = "0.1"
js-sys = "0.3"
rand = { version = "^0.7", features = ["wasm-bindgen"] }

[features]
minimal = []
compiler = ["clap", "miniscript/compiler"]
default = ["key-value-db", "electrum"]
electrum = ["electrum-client"]
esplora = ["reqwest", "futures"]
compact_filters = ["rocksdb", "socks", "lazy_static", "cc"]
key-value-db = ["sled"]
#cli-utils = ["clap", "base64"]
cli-utils = ["clap"]
async-interface = ["async-trait"]
all-keys = ["keys-bip39"]
keys-bip39 = ["tiny-bip39"]

# Debug/Test features
debug-proc-macros = ["bdk-macros/debug", "bdk-testutils-macros/debug"]
test-electrum = ["electrum"]
test-md-docs = ["electrum"]

[dev-dependencies]
bdk-testutils = { version = "0.1.0-beta.1", path = "./testutils" }
bdk-testutils-macros = { version = "0.1.0-beta.1", path = "./testutils-macros" }
serial_test = "0.4"
lazy_static = "1.4"
rustyline = "6.0"
dirs-next = "2.0"
env_logger = "0.7"
rstest = "0.6.4"
tiny-bip39 = "^0.7"

[[example]]
name = "repl"
required-features = ["cli-utils", "esplora"]
[[example]]
name = "parse_descriptor"
[[example]]
name = "address_validator"

[[example]]
name = "miniscriptc"
path = "examples/compiler.rs"
required-features = ["compiler"]

[workspace]
members = ["macros", "testutils", "testutils-macros"]

# Generate docs with nightly to add the "features required" badge
# https://stackoverflow.com/questions/61417452/how-to-get-a-feature-requirement-tag-in-the-documentation-generated-by-cargo-do
[package.metadata.docs.rs]
features = ["compiler", "electrum", "esplora", "compact_filters", "key-value-db", "all-keys"]
# defines the configuration attribute `docsrs`
rustdoc-args = ["--cfg", "docsrs"]<|MERGE_RESOLUTION|>--- conflicted
+++ resolved
@@ -7,13 +7,9 @@
 [dependencies]
 bdk-macros = { version = "0.1.0-beta.1", path = "./macros" }
 log = "^0.4"
-<<<<<<< HEAD
-bitcoin = { version = "0.25", features = ["use-serde"] }
-bitcoin_hashes = "^0.9"
-=======
->>>>>>> acc0ae14
 miniscript = { git = "https://github.com/rust-bitcoin/rust-miniscript.git", rev = "ca60da2" }
 bitcoin = { version = "^0.25.2", features = ["use-serde"] }
+bitcoin_hashes = "^0.9"
 serde = { version = "^1.0", features = ["derive"] }
 serde_json = { version = "^1.0" }
 rand = "^0.7"
